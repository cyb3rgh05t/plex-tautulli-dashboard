{
  "name": "plex-tautulli-dashboard",
  "private": true,
<<<<<<< HEAD
  "version": "2.4.4-dev",
=======
  "version": "2.4.3",
>>>>>>> fd4a5f65
  "type": "module",
  "scripts": {
    "dev:frontend": "vite --port 3005",
    "dev:server": "node server.js",
    "dev": "npm run update-version && concurrently \"npm run dev:frontend\" \"npm run dev:server\"",
    "build": "npm run update-version:prod && vite build",
    "preview": "vite preview",
    "update-version": "cross-env NODE_ENV=development node scripts/update-release.js",
    "update-version:prod": "cross-env NODE_ENV=production node scripts/update-release.js",
    "start": "node server.js",
    "start:prod": "npm run build && node server.js",
    "extract-changelog": "node scripts/extract-changelog.js"
  },
  "dependencies": {
    "axios": "^1.8.2",
    "chalk": "^5.4.1",
    "concurrently": "^9.1.2",
    "cors": "^2.8.5",
    "dotenv": "^16.4.8",
    "express": "^4.19.2",
    "http-proxy-middleware": "^2.0.9",
    "lucide-react": "^0.487.0",
    "react": "^18.3.1",
    "react-dom": "^18.3.1",
    "react-hot-toast": "^2.4.2",
    "react-icons": "^5.4.0",
    "react-intersection-observer": "^9.16.0",
    "react-query": "^3.39.3",
    "react-router-dom": "^6.25.1"
  },
  "devDependencies": {
    "@types/react": "^18.3.0",
    "@types/react-dom": "^18.3.0",
    "@vitejs/plugin-react": "^4.2.3",
    "autoprefixer": "^10.4.19",
    "cross-env": "^7.0.3",
    "postcss": "^8.4.35",
    "tailwindcss": "^3.4.1",
    "vite": "^5.2.8"
  },
  "author": "cyb3rgh05t",
  "repository": {
    "type": "git",
    "url": "git+https://github.com/cyb3rgh05t/plex-tautulli-dashboard.git"
  },
  "license": "MIT",
  "main": "postcss.config.js",
  "keywords": [],
  "bugs": {
    "url": "https://github.com/cyb3rgh05t/plex-tautulli-dashboard/issues"
  },
  "homepage": "https://github.com/cyb3rgh05t/plex-tautulli-dashboard#readme",
  "description": ""
}<|MERGE_RESOLUTION|>--- conflicted
+++ resolved
@@ -1,11 +1,7 @@
 {
   "name": "plex-tautulli-dashboard",
   "private": true,
-<<<<<<< HEAD
-  "version": "2.4.4-dev",
-=======
-  "version": "2.4.3",
->>>>>>> fd4a5f65
+  "version": "2.4.4",
   "type": "module",
   "scripts": {
     "dev:frontend": "vite --port 3005",
