--- conflicted
+++ resolved
@@ -1,11 +1,7 @@
 {
   "name": "plex-tautulli-dashboard",
   "private": true,
-<<<<<<< HEAD
-  "version": "2.2.2",
-=======
-  "version": "2.3.0-dev",
->>>>>>> 3618d762
+  "version": "2.3.0",
   "type": "module",
   "scripts": {
     "dev:frontend": "vite --port 3005",
@@ -15,12 +11,8 @@
     "preview": "vite preview",
     "update-version": "cross-env NODE_ENV=development node update-release.js",
     "update-version:prod": "cross-env NODE_ENV=production node update-release.js",
-<<<<<<< HEAD
-    "start": "node server.js"
-=======
     "start": "node server.js",
     "start:prod": "npm run build && node server.js"
->>>>>>> 3618d762
   },
   "dependencies": {
     "axios": "^1.7.9",
