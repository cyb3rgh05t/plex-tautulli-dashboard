--- conflicted
+++ resolved
@@ -1,11 +1,7 @@
 {
   "name": "plex-tautulli-dashboard",
   "private": true,
-<<<<<<< HEAD
-  "version": "2.4.5",
-=======
   "version": "2.4.6",
->>>>>>> 23533252
   "type": "module",
   "scripts": {
     "dev:frontend": "vite --port 3005",
